# How to build castles out of ducks

by easily upgrading bags of properties to instances of classes.

## Problem: Ducks can be hard to juggle

JavaScript provides two main ways to represent structured data.

```js
// Named Types
class Point {
  constructor({ x, y }) {
    this.x = x;
    this.y = y;
  }
}
let myInstance = new Point({ x: 1, y: 2 });


// Bags of Properties
let myBag = { x: 1, y: 2 };
```

It is more convenient to *use* an instance of a well-defined class,
but it is easier to *create* a bag of properties.

Some frameworks define APIs in terms of bags of properties:
*  [MongoDB's query language][mongo-query]: `db.foo.findAndModify({query: {_id: 123, available: {$gt: 0}}})`
*  [Babel AST builders][babel-builders] produce values like `{ type: 'BinaryExpression', operator: '+', ... }`
*  [sanitize-html][] takes policy objects like `{ allowedTags: [ 'b', 'i' ], ... }`
*  [hapi][] uses routing rules like `{ method: 'GET', path: '/', config: ... }`
*  Many APIs document configuration and option bundles in JavaScript object syntax.

Classes provide a natural place to check invariants, and work with
`instanceof` to provide easy *is-a* checks.

Bags of properties are hard to check early, and [JSON object forgery][]
attacks exploit the fact that libraries can't rely on user code to
endorse the bag as being appropriate to use in a particular way.

> JSON.parse makes it easy to unintentionally turn untrustworthy
> strings into untrustworthy objects which has led to problems when
> key pieces of infrastructure are less suspicious of objects than of
> strings.
>
> ...
>
> duck typing is a terrible basis for authorization decisions

This proposal seeks to bridge bags of properties with class
types so that it is convenient to create instances of well-defined
classes making it more transparent to consumers of the object how
to use them safely.

### What is obvious to a developer is not to the JS engine.

A developer might see

```js
let myMessage = {
  body: 'Hello, World!',
  timestamp: Date.now(),
  recipient: ['j.friendly@example.com']
};

let expiry = {
  type: 'Instant',
  timestamp: Date.now()
};

let attachment = {
  body: 'SSA8MyBkdWNrcyE=',
  encoding: 'base64',
  type: 'text/plain',
  modified: {
    type: 'Instant',
    timestamp: 1533912060207
  }
};
```

and mentally map those to three different concepts: an email message,
an instant in time, and some kind of file.

Additionally, the developer might deduce that the `body` fields of
messages and attachments might be attacker-controlled elsewhere,
and that the `type: 'Instant'` is boilerplate.

The JavaScript engine can't.

More problematically, the difference between which fields are attacker
controlled is apparent in the code here, but not to downstream code
that merges, combines, or uses properties.

### Duck typing

Hereafter, "duck type" refers to these informal types.  Note: this is a
narrower definition than readers may be familiar with: a type
defined based on the properties and methods it provides insetad of
the constructor used to create values or prototypes.

TypeScript lets us bring duck types into the type system with [index
types][] and [literal types][].

```ts
interface Message {
  body: String,  // Unfiltered HTML
  timestamp?: Number,  // ? means Optional
  recipient: AddressSpec
}

interface Instant {
  type: 'Instant',  // Literal type
  timestamp: Number
}

interface TypedContent {
  body: String,
  encoding: Encoding,
  type: MimeType,
  modified?: Instant
}
```

Given a description like this, TypeScript can look at
`let x: T = { key: value }` expression and decide whether
`{ key: value }` is really a `T`.

Switching to typescript is not easy though, nor is adding
the right `: T` to every creation of an *Object* via `{ ... }`.

The rest of this document explains how an operator, tentatively
called *unduck*, might:

*  Collect type descriptions like the `interface`s above,
*  Pick an appropriate class type given a bag of properties,
*  Assemble arguments to the class's constructor from the bag of properties,
*  Distinguish between bags from an external source
   and bags created by trusted user code,
*  Respect scopes by not assuming that all modules are interested in
   constructing all duckable types.

<<<<<<< HEAD
## Ducking Syntax
=======
## Duck calls
>>>>>>> efc0052b

First we need to put the information that TypeScript uses to identify
problems with `interface`s in a form that we can use in JavaScript.

Below we will use &#x1F425; as a shorthand for *from duck* or
*deduck*.  (&#x1F425; is actually ["front-Facing Baby Chick"][chick]
but the author thinks it looks like a duckling and, more importantly,
is more adorable than &#x1F986;.)

(The author knows that &#x1F425; is not a valid JavaScript
*IdentifierName*.  &#x1F425; is a placeholder for bike-shedding to
happen at a later date and stands out nicely in code samples.)

```js
let 🐥 = global.🐥;
🐥 = 🐥.withTypes({
  classType: class Point2D {
    constructor(x, y) {
      this.x = +x;
      this.y = +y;
      if (isNaN(this.x) || isNaN(this.y)) {
        throw new TypeError('Invalid numeric input');
      }
    }
  },
  properties: {
    'x': {
      type: Number,
      required: true  // the default
    },
    'y': {
      type: Number
    },
    'type': {
      value: 'Point2D'
    }
  },
  toConstructorArguments({ x, y }) { return [ x, y ] }
});
```

Duck property descriptors can also specify:
*  Whether to recursively unduck the property value if it is an object.
   Defaults to true.
*  A custom value converter which takes `(value, trusted, notApplicable)`
   and returns `notApplicable` to indicate that the type is not applicable.
   See the duck hunt algorithm below.

Babel internally uses [type definitions][babel-defn] that contain
similar information.

## Duck ponds

A *duck pond* is a set of type relationships.

The code above creates a local variable, &#x1F425;, by deriving from a
global &#x1F425;, and registers a type relationship with it.

By assigned to &#x1F425; in a module scope, the developer can add type
relationships which will affect calls to &#x1F425;(...) in that
module.

## The duck hunt algorithm

The important thing about a duck pond is that we can derive from it
a decision tree to relate a bag of properties to a class instance,
and derive arguments to that class's constructor.

The duck hunt algorithm takes a bag of properties and a pond, then:

1.  Applies a decision tree to narrow the set of applicable type relationships
    to the maximal subset of the pond such that the bag of properties
    *  has all required properties,
    *  has no property that is neither required nor optional,
    *  has no property whose value does not match a required value
       (See `value` in the property descriptor above),
    *  has no property whose value that does not pass a corresponding
       type guard.
1.  For any properties that are recursively deduckable by any applicable type
    relationship, recursively deduck them.  If any is reference identical to an
    object that is still in progress, fail.
1.  Call `toConstructorArguments` for each applicable type relationship.
1.  Await all the results from `toConstructorArguments`.
    For each, if the result is not an array, then remove the type relationship
    from the applicable set.
1.  Fail if there is not exactly one applicable type relationship.
1.  Return the result of applying the applicable type relationship's
    `classType`'s constructor to the sole `toConstructorArguments` result.

## How to make ducks?

To turn a nested bag of properties into a value, simply initialize
your duck pond as above, and then call the autoduck operator.

```js
import * as ShapesLibrary from 'ShapesLibrary';

// Maybe libraries provide a way to register their duckable types.
let 🐥 = ShapesLibrary.fillPond(global.🐥);

let myTriangle = 🐥({
  path: {
    points: [
      {
        start: { x: 50, y: 25 },
        end: { x: 25, y: 50 },
      },
      { ... },
      { ... }
    ]
  }
});
```

Compare that to a use of explicit type names:

```js
import { Shape, Path, LineSegment, Point } from 'ShapesLibrary';

let myTriangle = new Shape(
  new Path(
    new LineSegment(
        new Point(50, 25),
        new Point(25, 50)),
    new LineSegment(...),
    new LineSegment(...)));
```

## To duck or not to duck

Having written lots of Java and C++, the author does not find the
latter code sample hard to read, and doesn't find the `import` and
setup code onerous.

But novice programmers do seem to find bags-of-properties style APIs
easy to learn and use.

Being able to produce well-governed object graphs like the latter
gives API authors more choices.

If a project's developers are comfortable reasoning about type
hierarchies and how they compose, then there's no need for duck types.

If you have to choose between bags of properties and auto-ducking,
getting developers in the habit of using &#x1F425; gives a small
number of type maintainers the ability to see that type invariants
checks happen early and that downstream code can use `instanceof` to
check their inputs, especially those values that imply that a property
is safe to use in a sensitive context.

## Danger duck

Application code shouldn't naively convert any bag of properties to an
object.  "[JSON object forgery][]" (mentioned previously) explains why not.

> JSON.parse makes it easy to unintentionally turn untrustworthy
> strings into untrustworthy objects.

If a duck property descriptor includes a
`toSafeValue(value, notApplicable)` method, then that can convert
values from outside a [trust boundary][] to ones suitable to use
inside a trust boundary.  This could apply sanitizers, restrict to
plain strings instead of recursing, or not upgrade to a [contract type][]:

There are two patterns that might provide an easily auditable

&#x1F425;.&#x2622; (read danger duck) could indicate that an input is dangerous.  Alternatively,
&#x1F425;.&#x262e; (read peace duck) could indicate that the author trusts the input.

The latter makes the easiest to type default to safe which is preferable.
Either, if named consistently, make it easy to enumerate calls that might need auditing.

```js
[
  🐥({ foo: 'bar' }),
  🐥.☢(JSON.parse(untrustedString))
]

// or

[
  🐥.☮({ foo: 'bar' }),
  🐥(JSON.parse(untrustedString))
]
```

## Duck Migration

Given a codebase that uses bags of properties extensively, I might expect migration
to happen piecemeal:

1.  Developers pick an API that takes bags of properties.
1.  Configure it to require class types as inputs, or to report when they're not.
1.  Put &#x1F425;(...) around object constructors, run tests, tweak, and repeat until tests run green.
1.  Repeat with another API that ducks.

As noted before, without rewriting code to call the appropriate
`new ClassName`, maintainers and security auditors get the benefits of:

*  constructors that check type invariants at `new` time,
*  having a place to put code that coerces untrusted structured inputs to trustworthy structured values.


[JSON object forgery]: https://medium.com/@mikesamuel/protecting-against-object-forgery-2d0fd930a7a9
[index types]: https://www.typescriptlang.org/docs/handbook/advanced-types.html#index-types
[literal types]: https://www.typescriptlang.org/docs/handbook/advanced-types.html#string-literal-types
[mongo-query]: https://gist.github.com/raineorshine/4649304#file-mongo-cheat-sheet-js-L24
[babel-defn]: https://github.com/jamiebuilds/babel-handbook/blob/master/translations/en/plugin-handbook.md#definitions
[babel-builders]: https://github.com/jamiebuilds/babel-handbook/blob/master/translations/en/plugin-handbook.md#builders
[chick]: https://unicode.org/emoji/charts/full-emoji-list.html#1f425
[contract type]: https://github.com/WICG/trusted-types#the-problem
[trust boundary]: https://en.wikipedia.org/wiki/Trust_boundary
[sanitize-html]: https://www.npmjs.com/package/sanitize-html
[hapi]: https://hapijs.com/<|MERGE_RESOLUTION|>--- conflicted
+++ resolved
@@ -140,11 +140,7 @@
 *  Respect scopes by not assuming that all modules are interested in
    constructing all duckable types.
 
-<<<<<<< HEAD
-## Ducking Syntax
-=======
 ## Duck calls
->>>>>>> efc0052b
 
 First we need to put the information that TypeScript uses to identify
 problems with `interface`s in a form that we can use in JavaScript.
